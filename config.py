"""Configuration settings for Warframe Market Analyzer"""

# API Settings
API_BASE_URL = 'https://api.warframe.market'
REQUESTS_PER_SECOND = 2  # Rate limit to avoid API throttling
HEADERS = {
    'Platform': 'pc',
    'Language': 'en',
    'Accept': 'application/json',
    'Crossplay': 'true'  # Enable crossplay to get all relevant orders
}

# Output Settings
OUTPUT_FILE = 'set_profit_analysis.csv'
# Choose 'csv' or 'xlsx'
OUTPUT_FORMAT = 'csv'
DEBUG_MODE = True  # Enable detailed logging

# Scoring Settings
PROFIT_WEIGHT = 1.0
VOLUME_WEIGHT = 1.2
PROFIT_MARGIN_WEIGHT = 0.0  # Set >0 to factor profit margin into scores

# Get average/median prices from this many orders
PRICE_SAMPLE_SIZE = 2
# Use median pricing instead of averaging when calculating prices
USE_MEDIAN_PRICING = False

<<<<<<< HEAD
# Use median pricing instead of averaging when calculating prices
USE_MEDIAN_PRICING = False

codex/implement-lightweight-cache-layer
=======
>>>>>>> 460dc43a
# Directory where cached API responses are stored
CACHE_DIR = 'data'
# Number of days to keep cached API responses
CACHE_TTL_DAYS = 7
<|MERGE_RESOLUTION|>--- conflicted
+++ resolved
@@ -26,13 +26,7 @@
 # Use median pricing instead of averaging when calculating prices
 USE_MEDIAN_PRICING = False
 
-<<<<<<< HEAD
-# Use median pricing instead of averaging when calculating prices
-USE_MEDIAN_PRICING = False
 
-codex/implement-lightweight-cache-layer
-=======
->>>>>>> 460dc43a
 # Directory where cached API responses are stored
 CACHE_DIR = 'data'
 # Number of days to keep cached API responses
