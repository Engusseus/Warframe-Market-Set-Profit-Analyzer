# Warframe Market Set Profit Analyzer

A Python tool that analyzes the Warframe Market API to find profitable item sets to trade, balancing both profit margins and trading volume.

## Features

- Fetches all tradable item sets from the Warframe Market API
- Calculates potential profit for each set by comparing set prices to individual part prices
- Tracks 48-hour trading volume for each set
- Scores items based on a weighted combination of profit and volume
- Generates a CSV or Excel (XLSX) report ordered by score for easy decision-making

## Requirements

- Python 3.7+
- Dependencies listed in `requirements.txt`

## Installation

### Option 1: Simple Download (Windows)

1. [Download the latest release](https://github.com/Engusseus/Warframe-Market-Set-Profit-Analyzer/releases/tag/v0.1.0) 
2. Extract the ZIP file (or clone this repository) to any folder
3. Double-click `run-analyzer.bat` in the project root
4. The script will automatically:
   - Check if Python is installed (and prompt you to install it if needed)
   - Set up a virtual environment
   - Install all required packages
   - Run the analyzer
   - Save results to `set_profit_analysis.csv` (or `.xlsx` if configured) in the same folder

### Option 2: Manual Setup (All Platforms)

1. Clone this repository:
   ```
   git clone https://github.com/yourusername/Warframe-Market-Set-Profit-Analyzer.git
   cd Warframe-Market-Set-Profit-Analyzer
   ```

2. Create a virtual environment (recommended):
   ```
   python -m venv venv
   source venv/bin/activate  # On Windows: venv\Scripts\activate
   ```

3. Install dependencies:
   ```
   pip install -r requirements.txt
   ```

4. Run the analyzer:
   ```
   python wf_market_analyzer.py
   ```

## Usage

Run the analyzer:

```
python wf_market_analyzer.py
```

<<<<<<< HEAD
You can override settings directly from the command line. For example, to use
the Xbox market and change the scoring weights:

```
python wf_market_analyzer.py --platform xbox --output-file xbox_results.csv \
    --profit-weight 1.0 --volume-weight 1.5
=======
To analyze trading volume trends, provide the `--trend-days` option:

```
python wf_market_analyzer.py --trend-days 30
>>>>>>> 1cc715d1
```

The script will:
1. Fetch all tradable item sets
2. Calculate profit margins for each set
3. Track 48-hour trading volume
4. Generate a score based on profit and volume
5. Save results to `set_profit_analysis.csv` (or `.xlsx` depending on `OUTPUT_FORMAT`)

API responses are cached in the `data/` directory using daily JSON files to reduce load on the Warframe Market servers.

## Configuration

Adjust the values in `config.py` to customize how the analyzer behaves:

- `API_BASE_URL`: Base URL for the Warframe Market API
- `REQUESTS_PER_SECOND`: Control the request rate
- `PROFIT_WEIGHT` and `VOLUME_WEIGHT`: Balance profit versus volume in the score
- `OUTPUT_FILE`: File path for the generated output file
- `OUTPUT_FORMAT`: Choose `'csv'` or `'xlsx'` for the output format
- `DEBUG_MODE`: Enable or disable detailed logging
- `PRICE_SAMPLE_SIZE`: Number of orders to sample when calculating prices
- `USE_MEDIAN_PRICING`: Use the median price of the sampled orders instead of the average

## How Scoring Works

The tool calculates scores using the following methodology:

1. Normalizes both profit and volume data (scaling to 0-1 range)
2. Applies weights to each factor (default: 1.0× for profit, 1.2× for volume)
3. Combines these values into a single score
4. Ranks results in descending order by score

This approach balances the importance of profit margin with how frequently the item trades.

## License

MIT License. See [LICENSE](LICENSE) file for details.

## Contributing

Contributions are welcome! Please feel free to submit a Pull Request.<|MERGE_RESOLUTION|>--- conflicted
+++ resolved
@@ -61,19 +61,13 @@
 python wf_market_analyzer.py
 ```
 
-<<<<<<< HEAD
 You can override settings directly from the command line. For example, to use
 the Xbox market and change the scoring weights:
 
 ```
 python wf_market_analyzer.py --platform xbox --output-file xbox_results.csv \
     --profit-weight 1.0 --volume-weight 1.5
-=======
-To analyze trading volume trends, provide the `--trend-days` option:
 
-```
-python wf_market_analyzer.py --trend-days 30
->>>>>>> 1cc715d1
 ```
 
 The script will:
